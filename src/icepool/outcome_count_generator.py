__docformat__ = 'google'

import icepool

import bisect
import itertools
import random

from abc import ABC, abstractmethod

from typing import Any, Callable, Collection, Container, Generic, Hashable, Iterator, Mapping, Sequence, TypeAlias, TypeVar

T_co = TypeVar('T_co', bound=Hashable, covariant=True)
"""Type variable representing the outcome type."""

<<<<<<< HEAD
NextOutcomeCountGenerator: TypeAlias = Iterator[tuple[
    'icepool.OutcomeCountGenerator', Sequence, int]]
=======
U = TypeVar('U', bound=Hashable)
"""Type variable representing another outcome type."""

NextOutcomeCountGenerator: TypeAlias = Generator[tuple[
    'icepool.OutcomeCountGenerator', Sequence, int], None, None]
>>>>>>> f3b348f1
"""The generator type returned by `_generate_min` and `_generate_max`."""


class OutcomeCountGenerator(ABC, Generic[T_co]):
    """Abstract base class for incrementally generating `(outcome, counts, weight)`s.

    These include dice pools (`Pool`) and card deals (`Deal`). Most likely you
    will be using one of these two rather than writing your own subclass of
    `OutcomeCountGenerator`.

    These generators can be evaluated by an `OutcomeCountEvaluator`, which you
    *are* likely to write your own concrete subclass of.
    """

    @abstractmethod
    def outcomes(self) -> Sequence[T_co]:
        """The set of outcomes, in sorted order."""

    @abstractmethod
    def counts_len(self) -> int:
        """The number of counts generated. Must be constant."""

    @abstractmethod
    def _is_resolvable(self) -> bool:
        """`True` iff the generator is capable of producing an overall outcome.

        For example, a dice `Pool` will return `False` if it contains any dice
        with no outcomes.
        """

    @abstractmethod
    def _generate_min(self, min_outcome) -> NextOutcomeCountGenerator:
        """Pops the min outcome from this generator if it matches the argument.

        Yields:
            * A generator with the min outcome popped.
            * A tuple of counts for the min outcome.
            * The weight for this many of the min outcome appearing.

            If the argument does not match the min outcome, or this generator
            has no outcomes, only a single tuple is yielded:

            * `self`
            * A tuple of zeros.
            * weight = 1.
        """

    @abstractmethod
    def _generate_max(self, max_outcome) -> NextOutcomeCountGenerator:
        """Pops the max outcome from this generator if it matches the argument.

        Yields:
            * A generator with the min outcome popped.
            * A tuple of counts for the min outcome.
            * The weight for this many of the min outcome appearing.

            If the argument does not match the min outcome, or this generator
            has no outcomes, only a single tuple is yielded:

            * `self`
            * A tuple of zeros.
            * weight = 1.
        """

    @abstractmethod
    def _estimate_order_costs(self) -> tuple[int, int]:
        """Estimates the cost of popping from the min and max sides during an evaluation.

        Returns:
            pop_min_cost: A positive `int`.
            pop_max_cost: A positive `int`.
        """

    @abstractmethod
    def denominator(self) -> int:
        """The total weight of all paths through this generator."""

    @abstractmethod
    def __eq__(self, other) -> bool:
        """All `OutcomeCountGenerator`s must implement equality."""

    @abstractmethod
    def __hash__(self) -> int:
        """All `OutcomeCountGenerator`s must be hashable."""

    def evaluate(self,
                 evaluator_or_func: 'icepool.OutcomeCountEvaluator[T_co, U]' |
                 Callable[..., U], /) -> 'icepool.Die[U]':
        """Evaluates this generator using the given `OutcomeCountEvaluator` or function.

        Note that each `OutcomeCountEvaluator` instance carries its own cache;
        if you plan to use an evaluation multiple times,
        you may want to explicitly create an `OutcomeCountEvaluator` instance
        rather than passing a function to this method directly.

        Args:
            func: This can be an `OutcomeCountEvaluator`, in which case it evaluates
                the generator directly.
                Or it can be a `OutcomeCountEvaluator.next_state()`-like
                function, taking in `state, outcome, *counts` and returning the
                next state. In this case a temporary `WrapFuncEvaluator`
                is constructed and used to evaluate this generator.
        """
        if not isinstance(evaluator_or_func, icepool.OutcomeCountEvaluator):
            evaluator_or_func = icepool.WrapFuncEvaluator(evaluator_or_func)
        return evaluator_or_func.evaluate(self)

    def min_outcome(self) -> T_co:
        return self.outcomes()[0]

    def max_outcome(self) -> T_co:
        return self.outcomes()[-1]

    # Built-in evaluators.

    def expand(self, unique: bool = False) -> 'icepool.Die[tuple[T_co, ...]]':
        """All possible (unordered) tuples of outcomes.

        This is expensive and not recommended unless there are few possibilities.

        Args:
            unique: If set, at most one of each outcome will be produced.
        """
        if unique:
            return icepool.ExpandEvaluator(unique=True).evaluate(self)
        else:
            return icepool.expand_evaluator.evaluate(self)

    def sum(
        self,
        *,
        map: Callable[[Hashable], Hashable] | Mapping[Hashable, Hashable] |
        None = None
    ) -> 'icepool.Die':
        """The sum of the outcomes.

        Args:
            map: If provided, the outcomes will be mapped according to this
                before summing.
        """
        if map is not None:
            return icepool.SumEvaluator(map=map)(self)
        else:
            return icepool.sum_evaluator(self)

    def count(self, target, /) -> 'icepool.Die[int]':
        """The number of outcomes that are == the target.

        If no target is provided, all outcomes will be counted.
        """
        return icepool.CountInEvaluator({target}).evaluate(self)

    def count_in(self, target: Container[T_co], /) -> 'icepool.Die[int]':
        """The number of outcomes that are in the target."""
        return icepool.CountInEvaluator(target).evaluate(self)

    def count_unique(self) -> 'icepool.Die[int]':
        """The number of outcomes with count greater than zero."""
        return icepool.count_unique_evaluator.evaluate(self)

    def contains_subset(self, targets: Collection[T_co] | Mapping[T_co, int],
                        /) -> 'icepool.Die[bool]':
        """Whether the outcomes contain all of the targets.

        The targets may contain duplicate elements.

        Args:
            targets: Either a collection of outcomes, counting once per appearance.
                Or a mapping from outcomes to target counts.
        """
        return icepool.ContainsSubsetEvaluator(targets).evaluate(self)

    def intersection_size(self, targets: Collection[T_co] | Mapping[T_co, int],
                          /) -> 'icepool.Die[int]':
        """The size of the intersection of the outcomes and the targets.

        The targets may contain duplicate elements.

        E.g. a roll of 1, 2, 2 and a target of 1, 1, 2, 3 would result in 2.

        Args:
            targets: Either a collection of outcomes, counting once per appearance.
                Or a mapping from outcomes to target counts.
        """
        return icepool.IntersectionSizeEvaluator(targets).evaluate(self)

    def largest_matching_set(self) -> 'icepool.Die[int]':
        """The largest matching set among the outcomes.

        Returns:
            A `Die` with outcomes set_size.
            The greatest single such set is returned.
        """
        return icepool.LargestMatchingSetEvaluator().evaluate(self)

    def largest_matching_set_and_outcome(
            self) -> 'icepool.Die[tuple[int, T_co]]':
        """The largest matching set among the outcomes.

        Returns:
            A `Die` with outcomes (set_size, outcome).
            The greatest single such set is returned.
        """
        return icepool.LargestMatchingSetAndOutcomeEvaluator().evaluate(self)

    def largest_straight(
            self: 'OutcomeCountGenerator[int]') -> 'icepool.Die[int]':
        """The best straight among the outcomes.

        Outcomes must be `int`s.

        Returns:
            A `Die` with outcomes straight_size.
            The greatest single such straight is returned.
        """
        return icepool.LargestStraightEvaluator().evaluate(self)

    def largest_straight_and_outcome(
            self: 'OutcomeCountGenerator[int]'
    ) -> 'icepool.Die[tuple[int, int]]':
        """The best straight among the outcomes.

        Outcomes must be `int`s.

        Returns:
            A `Die` with outcomes (straight_size, outcome).
            The greatest single such straight is returned.
        """
        return icepool.LargestStraightAndOutcomeEvaluator().evaluate(self)

    # Sampling.

    def sample(self) -> tuple[tuple, ...]:
        """EXPERIMENTAL: A single random sample from this generator.

        This uses the standard `random` package and is not cryptographically
        secure.

        Returns:
            A sorted tuple of outcomes for each output of this generator.
        """
        if not self.outcomes():
            raise ValueError('Cannot sample from an empty set of outcomes.')

        min_cost, max_cost = self._estimate_order_costs()

        if min_cost < max_cost:
            outcome = self.min_outcome()
            generated = tuple(self._generate_min(outcome))
        else:
            outcome = self.max_outcome()
            generated = tuple(self._generate_max(outcome))

        cumulative_weights = tuple(
            itertools.accumulate(g.denominator() * w for g, _, w in generated))
        denominator = cumulative_weights[-1]
        # We don't use random.choices since that is based on floats rather than ints.
        r = random.randrange(denominator)
        index = bisect.bisect_right(cumulative_weights, r)
        popped_generator, counts, _ = generated[index]
        head = tuple((outcome,) * count for count in counts)
        if popped_generator.outcomes():
            tail = popped_generator.sample()
            return tuple(tuple(sorted(h + t)) for h, t, in zip(head, tail))
        else:
            return head<|MERGE_RESOLUTION|>--- conflicted
+++ resolved
@@ -13,16 +13,11 @@
 T_co = TypeVar('T_co', bound=Hashable, covariant=True)
 """Type variable representing the outcome type."""
 
-<<<<<<< HEAD
+U = TypeVar('U', bound=Hashable)
+"""Type variable representing another outcome type."""
+
 NextOutcomeCountGenerator: TypeAlias = Iterator[tuple[
     'icepool.OutcomeCountGenerator', Sequence, int]]
-=======
-U = TypeVar('U', bound=Hashable)
-"""Type variable representing another outcome type."""
-
-NextOutcomeCountGenerator: TypeAlias = Generator[tuple[
-    'icepool.OutcomeCountGenerator', Sequence, int], None, None]
->>>>>>> f3b348f1
 """The generator type returned by `_generate_min` and `_generate_max`."""
 
 
